--- conflicted
+++ resolved
@@ -1692,14 +1692,10 @@
   }
 }
 
-<<<<<<< HEAD
-TEST(NVFuserTest, FusionScalarInputs_CUDA) {
-=======
-void testGPU_FusionComputeAtMultiConsumers() {
+TEST(NVFuserTest, FusionComputeAtMultiConsumers_CUDA) {
   // tv1 = tv0 * 0.5
   // tv2 = tv1 * -1
   // tv3 = tv2 * -2
->>>>>>> e74b6d29
   Fusion fusion;
   FusionGuard fg(&fusion);
 
@@ -1757,7 +1753,7 @@
 }
 
 // Similar to ComputeAtMultiConsumers, but with a common consumer.
-void testGPU_FusionComputeAtCommonConsumer1() {
+TEST(NVFuserTest, FusionComputeAtCommonConsumer1) {
   // tv1 = tv0 * 0.5
   // tv2 = tv1 * -1
   // tv3 = tv2 * -2
@@ -1828,7 +1824,7 @@
   TORCH_CHECK(at::allclose(kernel_tv5, t5));
 }
 
-void testGPU_FusionComputeAtCommonConsumer2() {
+TEST(NVFuserTest, FusionComputeAtCommonConsumer2) {
   // tv1 = tv0 * 0.5
   // tv2 = tv1 * -1
   // tv3 = tv2 * -1
@@ -1913,19 +1909,15 @@
   TORCH_CHECK(at::allclose(kernel_tv5, t5));
 }
 
-<<<<<<< HEAD
-TEST(NVFuserTest, FusionLoopUnroll_CUDA) {
-=======
 // Similar to the above common consumer test but adds an additional
 // tensor that has no common consumer with the other tensors.
-void testGPU_FusionComputeAtCommonConsumer3() {
+TEST(NVFuserTest, FusionComputeAtCommonConsumer3_CUDA) {
   // tv1 = tv0 * 0.5
   // tv2 = tv1 * -1
   // tv3 = tv2 * -1
   // tv4 = tv1 + 4
   // tv5 = tv2 + tv3
   // tv6 = tv1 + 6
->>>>>>> e74b6d29
   Fusion fusion;
   FusionGuard fg(&fusion);
 
@@ -2017,7 +2009,7 @@
 
 // Similar to ComputeAtCommonConsumer1 but with an addtiona ltensor
 // that does not have data dependency with the consumer.
-void testGPU_FusionComputeAtNoCommonConsumer() {
+TEST(NVFuserTest, FusionComputeAtNoCommonConsumer) {
   // tv1 = tv0 * 0.5
   // tv2 = tv1 * -1
   // tv3 = tv1 * -2
@@ -2109,7 +2101,7 @@
 
 } // namespace
 
-void testGPU_FusionBCastConcretizeBasic() {
+TEST(NVFuserTest, FusionBCastConcretizeBasic) {
   Fusion fusion;
   FusionGuard fg(&fusion);
 
@@ -2139,7 +2131,7 @@
   checkConcretized(tv2_0, 0, tv1, 1, false);
 }
 
-void testGPU_FusionBCastConcretizeRfactor() {
+TEST(NVFuserTest, FusionBCastConcretizeRfactor) {
   Fusion fusion;
   FusionGuard fg(&fusion);
 
@@ -2188,7 +2180,7 @@
 
 } // namespace
 
-void testGPU_FusionProveIdEqBasic() {
+TEST(NVFuserTest, FusionProveIdEqBasic) {
   Fusion fusion;
   FusionGuard fg(&fusion);
 
@@ -2213,7 +2205,7 @@
   checkIdProvedEquivalent(tv0, 0, tv1, 1, false);
 }
 
-void testGPU_FusionProveIdEqRfactor() {
+TEST(NVFuserTest, FusionProveIdEqRfactor) {
   Fusion fusion;
   FusionGuard fg(&fusion);
 
@@ -2243,7 +2235,7 @@
   checkIdProvedEquivalent(tv3, 0, tv0, 0, true);
 }
 
-void testGPU_FusionScalarInputs() {
+TEST(NVFuserTest, FusionScalarInputs) {
   Fusion fusion;
   FusionGuard fg(&fusion);
 
@@ -2330,7 +2322,7 @@
   TORCH_CHECK(at::allclose(kernel_tv4, t4));
 }
 
-void testGPU_FusionLoopUnroll() {
+TEST(NVFuserTest, FusionLoopUnroll) {
   Fusion fusion;
   FusionGuard fg(&fusion);
 
@@ -5277,13 +5269,8 @@
       aten_output.sub(outputs[0]).abs().max());
 }
 
-<<<<<<< HEAD
 TEST(NVFuserTest, FusionReductionSchedulerDimShmoo_CUDA) {
-  std::vector<bool> fp16_usage = {false};
-=======
-void testGPU_FusionReductionSchedulerDimShmoo() {
   std::vector<bool> fp16_usage = {true, false};
->>>>>>> e74b6d29
   std::vector<int> red_axis = {1, 0};
   std::vector<int> output_dims = {320, 640};
   std::vector<int> red_dims;
@@ -5754,7 +5741,7 @@
   TORCH_CHECK(fe.kernel()->summary().war_hazard_syncs.count(24) == 1);
 }
 
-void testGPU_FusionSmemBlockGemm() {
+TEST(NVFuserTest, FusionSmemBlockGemm) {
   Fusion fusion;
   FusionGuard fg(&fusion);
 
@@ -5817,7 +5804,7 @@
   TORCH_CHECK(fe.kernel()->summary().war_hazard_syncs.size() == 0);
 }
 
-void testGPU_FusionSmemBlockGemmCache() {
+TEST(NVFuserTest, FusionSmemBlockGemmCache) {
   Fusion fusion;
   FusionGuard fg(&fusion);
 
@@ -5903,7 +5890,7 @@
   TORCH_CHECK(fe.kernel()->summary().war_hazard_syncs.size() == 0);
 }
 
-void testGPU_FusionSmemDynamicReductionSymbolic() {
+TEST(NVFuserTest, FusionSmemDynamicReductionSymbolic) {
   Fusion fusion;
   FusionGuard fg(&fusion);
 
@@ -5952,7 +5939,7 @@
   TORCH_CHECK(fe.kernel()->summary().war_hazard_syncs.size() == 0);
 }
 
-void testGPU_FusionSmemDynamicReductionSymbolicArg() {
+TEST(NVFuserTest, FusionSmemDynamicReductionSymbolicArg) {
   Fusion fusion;
   FusionGuard fg(&fusion);
 
@@ -6012,11 +5999,7 @@
   TORCH_CHECK(fe.kernel()->summary().war_hazard_syncs.count(24) == 1);
 }
 
-<<<<<<< HEAD
-TEST(NVFuserTest, FusionSmemBlockGemm_CUDA) {
-=======
-void testGPU_FusionSmemDynamicPwiseMulSymbolicArgWAR() {
->>>>>>> e74b6d29
+TEST(NVFuserTest, FusionSmemDynamicPwiseMulSymbolicArgWAR_CUDA) {
   Fusion fusion;
   FusionGuard fg(&fusion);
 
@@ -6075,12 +6058,7 @@
   TORCH_CHECK(fe.kernel()->summary().war_hazard_syncs.count(22) == 1);
 }
 
-<<<<<<< HEAD
-TEST(NVFuserTest, FusionSmemBlockGemmCache_CUDA) {
-#if 0
-=======
-void testGPU_FusionSmemDynamicTiledGemm() {
->>>>>>> e74b6d29
+TEST(NVFuserTest, FusionSmemDynamicTiledGemm_CUDA) {
   Fusion fusion;
   FusionGuard fg(&fusion);
 
@@ -6206,7 +6184,7 @@
   TORCH_CHECK(fe.kernel()->summary().war_hazard_syncs.count(41) == 1);
 }
 
-void testGPU_FusionGlobalIntermediate() {
+TEST(NVFuserTest, FusionGlobalIntermediate) {
   Fusion fusion;
   FusionGuard fg(&fusion);
 
@@ -6254,7 +6232,7 @@
       aten_output.sub(outputs[0]).abs().max());
 }
 
-void testGPU_FusionGlobalIntermediateDefaultSchedule() {
+TEST(NVFuserTest, FusionGlobalIntermediateDefaultSchedule) {
   Fusion fusion;
   FusionGuard fg(&fusion);
 
@@ -6881,7 +6859,7 @@
   TORCH_CHECK(aten_output_tv3.allclose(cg_output_tv3));
 }
 
-void testGPU_FusionLSTMCell() {
+TEST(NVFuserTest, FusionLSTMCell) {
   const int hidden_features = 512;
   const int batch_size = 64;
 
@@ -6961,7 +6939,7 @@
   TORCH_CHECK(at_hy.allclose(outputs[1], 1e-4, 1e-7));
 }
 
-void testGPU_FusionComputeAtMultiBCast() {
+TEST(NVFuserTest, FusionComputeAtMultiBCast) {
   Fusion fusion;
   FusionGuard fg(&fusion);
 
@@ -6979,7 +6957,7 @@
   ASSERT_ANY_THROW(tv1->computeAt(tv3, -1));
 }
 
-void testGPU_FusionReductionHalf() {
+TEST(NVFuserTest, FusionReductionHalf) {
   Fusion fusion;
   FusionGuard fg(&fusion);
 
@@ -7032,7 +7010,7 @@
       aten_output.sub(outputs[0]).abs().max());
 }
 
-void testGPU_FusionInputsIdLookup() {
+TEST(NVFuserTest, FusionInputsIdLookup) {
   auto options = at::TensorOptions().dtype(at::kFloat).device(at::kCUDA, 0);
   at::Tensor t0 = at::randn({16, 8, 8}, options);
   at::Tensor t1 = at::randn({8, 8}, options);
