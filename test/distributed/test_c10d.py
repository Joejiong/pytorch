--- conflicted
+++ resolved
@@ -3042,14 +3042,6 @@
     def _run_and_verify_hook(self, model, input, expected_grad):
         # Run forward
         output = model(input, self.rank)
-<<<<<<< HEAD
-
-        # Run backward
-        output.mean().backward()
-
-        [self.assertEqual(p.grad, expected_grad) for p in model.parameters()]
-=======
->>>>>>> b8c4c9a9
 
         # Run backward
         output.mean().backward()
@@ -3083,11 +3075,7 @@
 
         # check whether the grads are equal to what simple_hook's then callback returns.
         # without the comm_hook, result would be 0.25 * torch.ones(2, 2).
-<<<<<<< HEAD
-        self._run_and_verify_hook(gpu_model, 8 , 2 * torch.ones(2, 2))
-=======
         self._run_and_verify_hook(gpu_model, 8, 2 * torch.ones(2, 2))
->>>>>>> b8c4c9a9
 
     @requires_nccl()
     @skip_if_lt_x_gpu(2)
@@ -3104,11 +3092,7 @@
 
         # check whether the grads are equal to what simple_hook's then callback returns.
         # without the comm_hook, result would be 0.25 * torch.ones(2, 2).
-<<<<<<< HEAD
-        self._run_and_verify_hook(gpu_model, 8 , 2 * torch.ones(2, 2))
-=======
         self._run_and_verify_hook(gpu_model, 8, 2 * torch.ones(2, 2))
->>>>>>> b8c4c9a9
 
     @requires_nccl()
     @skip_if_lt_x_gpu(2)
@@ -3122,14 +3106,9 @@
         store = c10d.FileStore(self.file_name, self.world_size)
         process_group = c10d.ProcessGroupNCCL(store, self.rank, self.world_size)
 
-<<<<<<< HEAD
-        def allreduce_hook(state: object, bucket: dist.GradBucket) -> torch.futures.Future:
-            return process_group.allreduce(bucket.get_tensors()).get_future()
-=======
         def allreduce_hook(state: object, bucket: dist._GradBucket) -> torch._C.Future:
             tensors = [t / self.world_size for t in bucket.get_tensors()]
             return process_group.allreduce(tensors).get_future()
->>>>>>> b8c4c9a9
 
         # Get GPU model with allreduce_hook registered.
         gpu_model = self._gpu_model_with_ddp_comm_hook(process_group, allreduce_hook)
@@ -3139,38 +3118,14 @@
 
     @requires_nccl()
     @skip_if_lt_x_gpu(2)
-<<<<<<< HEAD
-    def test_ddp_comm_hook_allreduce_then_mult_hook_nccl(self):
-        """
-        This unit test verifies whether a DDP communication hook that calls allreduce and then
-        multiplies the result by ten gives the expected result.
-=======
     def test_ddp_comm_hook_allreduce_with_then_hook_nccl(self):
         """
         This unit test verifies whether a DDP communication hook that calls allreduce and then
         multiplies the result by ten and divides by two gives the expected result.
->>>>>>> b8c4c9a9
         """
         store = c10d.FileStore(self.file_name, self.world_size)
         process_group = c10d.ProcessGroupNCCL(store, self.rank, self.world_size)
 
-<<<<<<< HEAD
-        def allreduce_then_mult_hook(state: object, bucket: dist.GradBucket) -> torch.futures.Future:
-            fut = process_group.allreduce(bucket.get_tensors()).get_future()
-
-            def fut_then(fut):
-                # Multiply result by 10.
-                return [10 * t for t in fut.wait()]
-
-            return fut.then(fut_then)
-
-        # Get GPU model with allreduce_then_mult_hook registered.
-        gpu_model = self._gpu_model_with_ddp_comm_hook(process_group, allreduce_then_mult_hook)
-
-        # check whether the grads are equal to what allreduce returns multuplied by 10.
-        # without the comm_hook, result would be still 0.25 * torch.ones(2, 2).
-        self._run_and_verify_hook(gpu_model, 8, 2.5 * torch.ones(2, 2))
-=======
         def allreduce_with_then_hook(
             state: object, bucket: dist._GradBucket
         ) -> torch.futures.Future:
@@ -3195,7 +3150,6 @@
         # check whether the grads are equal to what allreduce returns multuplied by 5.
         # without the comm_hook, result would be still 0.25 * torch.ones(2, 2).
         self._run_and_verify_hook(gpu_model, 8, 1.25 * torch.ones(2, 2))
->>>>>>> b8c4c9a9
 
     @requires_gloo()
     def test_ddp_invalid_comm_hook_init(self):
