--- conflicted
+++ resolved
@@ -18,38 +18,10 @@
   }
 }
 
-<<<<<<< HEAD
-void verify_list(TensorList tensors1, TensorList tensors2) {
-  TORCH_CHECK(tensors1.size() > 0, "Tensor list must have at least one tensor.");
-  TORCH_CHECK(tensors2.size() > 0, "Tensor list must have at least one tensor.");
-  TORCH_CHECK(tensors1.size() == tensors2.size(), "Tensor lists must have the same number of tensors.");
-
-  auto expected_dtype = tensors1[0].dtype();
-  auto expected_device = tensors1[0].device();
-  auto expected_sizes = tensors1[0].sizes();
-
-  for (int i = 0; i < tensors1.size(); i++) {
-    TORCH_CHECK(tensors1[i].sizes() == expected_sizes, "All tensors in the tensor list must have the same size.");
-    TORCH_CHECK(tensors1[i].dtype() == expected_dtype, "All tensors in the tensor list must have the same dtype.");
-    TORCH_CHECK(tensors1[i].device() == expected_device, "All tensors in the tensor list must have the same device.");
-    TORCH_CHECK(tensors2[i].sizes() == expected_sizes, "All tensors in the tensor list must have the same size.");
-    TORCH_CHECK(tensors2[i].dtype() == expected_dtype, "All tensors in the tensor list must have the same dtype.");
-    TORCH_CHECK(tensors2[i].device() == expected_device, "All tensors in the tensor list must have the same device.");
-  }
-}
-
 bool check_fast_route(TensorList tensors) {
-  for (const auto& t : tensors) {
-=======
-// In order to go via 'fast' path, sevelar conditions must be satisfied 
-// - All tensors must have strided layout
-// - All tensors must be non overlapping and dense
-// - Resulting tensor must have the same dtype as the input one
-bool check_fast_route(TensorList tensors, Scalar scalar) {
   TORCH_CHECK(tensors.size() > 0, "Tensor list must have at least one tensor.");
 
   for (auto t : tensors) {
->>>>>>> c22a47ff
     if (t.layout() != at::kStrided) {
       return false;
     }
@@ -61,13 +33,16 @@
   return true;
 }
 
+// In order to go via 'fast' path, sevelar conditions must be satisfied 
+// - All tensors must have strided layout
+// - All tensors must be non overlapping and dense
+// - Resulting tensor must have the same dtype as the input one
 bool check_fast_route(TensorList tensors, Scalar scalar) {
   if (!check_fast_route(tensors)) {
     return false;
   }
 
   for (const auto& t : tensors) {
-
     // complex scalar + integral or boolean tensor will result in complex tensor
     if (scalar.isComplex() && at::isIntegralType(t.scalar_type(), /*includeBool*/ true)) {
       return false;
