#pragma once

// This file contains boxing (not unboxing) logic,
// i.e. how to make a vector<IValue> from a set of concrete arguments.

#include <ATen/core/ivalue.h>
#include <c10/core/TensorOptions.h>
#include <ATen/core/boxing/KernelFunction.h>

#include <ATen/core/Dimname.h>

namespace c10 {
namespace impl {

//
// utils
//

// is_specialization_of
//
template <template <typename...> class T, typename U>
struct is_specialization_of: std::false_type {};

template <template <typename...> class T, typename... Us>
struct is_specialization_of<T, T<Us...>>: std::true_type {};

// is_tuple_of_lvalue_refs
//
template<class T, bool = is_specialization_of<std::tuple, T>::value>
struct is_tuple_of_lvalue_refs :
  guts::typelist::all<
    std::is_lvalue_reference, guts::typelist::from_tuple_t<T>
  >
{};

template<class T>
struct is_tuple_of_lvalue_refs<T, false> : std::false_type {};

// tuple_elements
//
template <class Tuple, size_t... ns>
constexpr auto tuple_elements(Tuple t, std::index_sequence<ns...>) {
    return std::tuple<std::tuple_element_t<ns, Tuple>...>(std::get<ns>(t)...);
}

// tuple_take
//
template <class Tuple, size_t n>
constexpr auto tuple_take(Tuple t) {
    return tuple_elements(t, std::make_index_sequence<n>{});
}

//
// boxing predicates
//

// A boxable arg type is one that IValue has a constructor for.
// Assume T is decayed
template <typename T>
using boxable_arg =
  guts::disjunction<
    std::is_constructible<IValue, T>,
    // TensorOptions are not directly constructible into IValue,
    // but torch::jit::push knows how to handle them
    std::is_same<TensorOptions, T>
  >;

template <typename... Args>
using boxable_args =
  guts::conjunction<
    boxable_arg<std::decay_t<Args>>...
  >;

// an unboxable result is one that can be extracted from an IValue
template <typename T>
using unboxable_result =
  guts::conjunction<
    guts::disjunction<
      // using IValue(T) as a proxy for IValue.to<T>() here
      std::is_constructible<IValue, T>,
      // void returns are ok
      std::is_same<void, T>
    >,
    guts::negation<std::is_same<IntArrayRef, T>>,
    guts::negation<std::is_lvalue_reference<T>>
  >;

//
// BoxedKernelWrapper
//
// For a given function type FT, BoxedKernelWrapper<FT> implements
// a `call` method that
// - takes a boxed kernel and unboxed arguments as specified by FT
// - boxes the arguments
// - calls the boxed kernel
// - unboxes and returns the result
//
// The partial specializations below handle various cases: in
// particular, not all types appearing in op signatures are supported,
// and ops returning references have nonstandard wrapper implementations.
//

// base definition should never be instantiated.
// A "no call method defined on BoxedKernelWrapper" compile error means that
// an op signature has failed to trigger any of the partial specialiations
// that follow.
//
template<class FuncType, class Enable = void>
struct BoxedKernelWrapper {};

// 1. unsupported signatures, except inplace/outplace
// Ops whose signatures include unsupported types will generate instances
// of this class, unless their only transgression is returning one or more
// lvalue references. These are handled by special cases, below.
//
template<class Result, class... Args>
<<<<<<< HEAD
struct BoxedKernelWrapper<
  Result(Args...),
  std::enable_if_t<
    // either not all args are boxable
    !boxable_args<Args...>::value ||
    // or the result is unboxable and not lvalue ref(s)
    (!unboxable_result<Result>::value &&
      !std::is_lvalue_reference<Result>::value &&
      !is_tuple_of_lvalue_refs<Result>::value),
    void
  >
> {
  static Result call(
    KernelFunction::InternalBoxedKernelFunction* boxed_kernel_func,
    OperatorKernel* functor,
    const OperatorHandle& opHandle,
    Args... args
  ) {
    TORCH_INTERNAL_ASSERT(
      false,
      "Unboxed call (KernelFunction::call()) on a boxed kernel with "
      "parameter or result types unsupported by BoxedKernelWrapper."
    );
  }
};
=======
Result boxAndCallBoxedFunc(KernelFunction::InternalBoxedKernelFunction* boxed_kernel_func, OperatorKernel* functor, const OperatorHandle& opHandle, Args... args, std::enable_if_t<!supports_boxing<Result, Args...>::value, int> = 0) {
  // Some kernels don't need to actually box, and don't return.  If that's the
  // case, just call them anyway without a stack.  These special cases can be
  // removed once we support boxing everything.
  // See Note [named_not_supported_kernel]
  if (boxed_kernel_func == &named_not_supported_kernel) {
    named_not_supported_kernel(functor, opHandle, nullptr);  // does not return
  }

  TORCH_INTERNAL_ASSERT(false, "Tried to call KernelFunction::call() for a kernel that only has a boxed kernel and doesn't support calling from an unboxed API yet.");
}
>>>>>>> 03eca384

// 2. supported signatures.
//
template<class Result, class... Args>
struct BoxedKernelWrapper<
  Result(Args...),
  std::enable_if_t<boxable_args<Args...>::value && unboxable_result<Result>::value, void>
> {
  static Result call(
    KernelFunction::InternalBoxedKernelFunction* boxed_kernel_func,
    OperatorKernel* functor,
    const OperatorHandle& opHandle,
    Args... args
  ) {
    // TODO Reuse stack vector instead of allocating?
    torch::jit::Stack stack;
    torch::jit::push(stack, std::forward<Args>(args)...);

    (*boxed_kernel_func)(functor, opHandle, &stack);

    return guts::if_constexpr<!std::is_same<void, Result>::value>(
      [&] (auto delay_check) {
        TORCH_INTERNAL_ASSERT(
          stack.size() == 1,
          "Boxed kernel was expected to push exactly one return value to the stack."
        );
        return delay_check(std::move(stack[0]).to<Result>());
      },
      [&] {
        TORCH_INTERNAL_ASSERT(
          stack.size() == 0,
          "Boxed kernel for op with void return type pushed one or more "
          "return values to the stack."
        );
      }
    );
  }
};

// 3. signatures returning a single reference of the same type as
// their initial argument.
// Note that the passed kernels are assumed to be for inplace/outplace ops,
// and the generated BoxedKernelWrapper specializations will simply return
// the initial argument.
//
template<class Result, class... OtherArgs>
struct BoxedKernelWrapper<
  Result(Result, OtherArgs...),
  std::enable_if_t<
    boxable_args<Result, OtherArgs...>::value && std::is_lvalue_reference<Result>::value,
    void
  >
> {
  static Result call(
    KernelFunction::InternalBoxedKernelFunction* boxed_kernel_func,
    OperatorKernel* functor,
    const OperatorHandle& opHandle,
    Result outArg,
    OtherArgs... otherArgs
  ) {
    // TODO Reuse stack vector instead of allocating?
    torch::jit::Stack stack;
    torch::jit::push_one(stack, outArg);
    torch::jit::push(stack, std::forward<OtherArgs>(otherArgs)...);

    (*boxed_kernel_func)(functor, opHandle, &stack);

    TORCH_INTERNAL_ASSERT(
      stack.size() == 1,
      "Boxed kernel was expected to push exactly one return value to the stack."
    );

    return outArg;
  }
};

// 4. signatures returning a tuple of references, of the same type as
// the equivalent number of initial arguments.
// Note that the passed kernels are assumed to be for inplace/outplace ops,
// and the generated BoxedKernelWrapper specializations will return a tuple
// of those initial arguments.
//
template<class Result, class... Args>
struct BoxedKernelWrapper<
  Result(Args...),
  std::enable_if_t<
    boxable_args<Args...>::value && is_tuple_of_lvalue_refs<Result>::value,
    void
  >
> {
  static Result call(
    KernelFunction::InternalBoxedKernelFunction* boxed_kernel_func,
    OperatorKernel* functor,
    const OperatorHandle& opHandle,
    Args... args
  ) {
    // TODO Reuse stack vector instead of allocating?
    torch::jit::Stack stack;
    torch::jit::push(stack, std::forward<Args>(args)...);

    (*boxed_kernel_func)(functor, opHandle, &stack);

    using ArgTuple = std::tuple<Args...>;
    constexpr int n = std::tuple_size<Result>();
    auto result = tuple_take<ArgTuple, n>(ArgTuple{args...});
    static_assert(
        std::is_same<Result, decltype(result)>::value,
        "The parameter list of an op returning a tuple of references "
            "must begin with an equal number of parameters of the same types."
    );
    return result;
  }
};

} // impl
} // c10<|MERGE_RESOLUTION|>--- conflicted
+++ resolved
@@ -114,7 +114,6 @@
 // lvalue references. These are handled by special cases, below.
 //
 template<class Result, class... Args>
-<<<<<<< HEAD
 struct BoxedKernelWrapper<
   Result(Args...),
   std::enable_if_t<
@@ -133,6 +132,14 @@
     const OperatorHandle& opHandle,
     Args... args
   ) {
+    // Some kernels don't need to actually box, and don't return.  If that's the
+    // case, just call them anyway without a stack.  These special cases can be
+    // removed once we support boxing everything.
+    // See Note [named_not_supported_kernel]
+    if (boxed_kernel_func == &named_not_supported_kernel) {
+      named_not_supported_kernel(functor, opHandle, nullptr);  // does not return
+    }
+
     TORCH_INTERNAL_ASSERT(
       false,
       "Unboxed call (KernelFunction::call()) on a boxed kernel with "
@@ -140,19 +147,6 @@
     );
   }
 };
-=======
-Result boxAndCallBoxedFunc(KernelFunction::InternalBoxedKernelFunction* boxed_kernel_func, OperatorKernel* functor, const OperatorHandle& opHandle, Args... args, std::enable_if_t<!supports_boxing<Result, Args...>::value, int> = 0) {
-  // Some kernels don't need to actually box, and don't return.  If that's the
-  // case, just call them anyway without a stack.  These special cases can be
-  // removed once we support boxing everything.
-  // See Note [named_not_supported_kernel]
-  if (boxed_kernel_func == &named_not_supported_kernel) {
-    named_not_supported_kernel(functor, opHandle, nullptr);  // does not return
-  }
-
-  TORCH_INTERNAL_ASSERT(false, "Tried to call KernelFunction::call() for a kernel that only has a boxed kernel and doesn't support calling from an unboxed API yet.");
-}
->>>>>>> 03eca384
 
 // 2. supported signatures.
 //
