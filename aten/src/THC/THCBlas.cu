#include <THC/THCBlas.h>
#include <THC/THCGeneral.h>
#include <TH/THHalf.h>
#include <ATen/cuda/CUDAContext.h>
#include <ATen/cuda/CUDABlas.h>

#include <algorithm>
#include <mutex>

#ifdef __HIP_PLATFORM_HCC__
#include <hip/hip_version.h>
#endif

/* Level 2 */

void adjustLdLevel2(int64_t m, int64_t n, int64_t *lda)
{
  // Note: leading dimensions generally are checked that they are > 0 and at least as big the result
  // requires (even if the value won't be used).
  // TODO: why does Level3 check trans but this doesn't?
  if (n <= 1)
    *lda = std::max<int64_t>(m, 1);
}

void THCudaBlas_Sger(THCState *state, int64_t m, int64_t n, float alpha, float *x, int64_t incx, float *y, int64_t incy, float *a, int64_t lda)
{
  adjustLdLevel2(m, n, &lda);

  if( (m <= INT_MAX) && (n <= INT_MAX) && (lda <= INT_MAX)  && (incx <= INT_MAX) && (incy <= INT_MAX) )
    {
      int i_m = (int)m;
      int i_n = (int)n;
      int i_lda = (int)lda;
      int i_incx = (int)incx;
      int i_incy = (int)incy;

      cublasHandle_t handle = at::cuda::getCurrentCUDABlasHandle();
      THCublasCheck(cublasSger(handle, i_m, i_n, &alpha, x, i_incx, y, i_incy, a, i_lda));
      return;
    }
  THError("Cublas_Sger only supports m, n, lda, incx, incy"
          "with the bound [val] <= %d", INT_MAX);
}

void THCudaBlas_Dger(THCState *state, int64_t m, int64_t n, double alpha, double *x, int64_t incx, double *y, int64_t incy, double *a, int64_t lda)
{
  adjustLdLevel2(m, n, &lda);

  if( (m <= INT_MAX) && (n <= INT_MAX) && (lda <= INT_MAX)  && (incx <= INT_MAX) && (incy <= INT_MAX) )
    {
      int i_m = (int)m;
      int i_n = (int)n;
      int i_lda = (int)lda;
      int i_incx = (int)incx;
      int i_incy = (int)incy;

      cublasHandle_t handle = at::cuda::getCurrentCUDABlasHandle();
      THCublasCheck(cublasDger(handle, i_m, i_n, &alpha, x, i_incx, y, i_incy, a, i_lda));
      return;
    }
  THError("Cublas_Dger only supports m, n, lda, incx, incy"
          "with the bound [val] <= %d", INT_MAX);
}

// Check https://github.com/pytorch/pytorch/issues/22078
// for information about the bug. We don't know the exact conditions that trigger it,
// but using Sgemm or Hgemm on Maxwell or Pascal seems to be a
// necessary condition.
static void checkCuda90Bug(int i_m, int i_n, int i_k)
{
#if CUDA_VERSION < 9200 && CUDA_VERSION >= 9000
  static std::once_flag alreadyWarned;
  const int LIMIT = 1 << 21;
  if (i_m > LIMIT || i_n > LIMIT || i_k > LIMIT) {
    cudaDeviceProp* prop = at::cuda::getCurrentDeviceProperties();
    if (prop->major == 5 || prop->major == 6) {
      std::call_once(alreadyWarned, []() {
        TORCH_WARN("Matrix multiplication for dimensions larger than 2^21 has known bugs on your combination of CUDA version and device type. Please consider upgrading to CUDA 9.2 or later.");
      });
    }
  }
#endif
}

/* Level 3 */
void THCudaBlas_Sgemm(THCState *state, char transa, char transb, int64_t m, int64_t n, int64_t k, float alpha, float *a, int64_t lda, float *b, int64_t ldb, float beta, float *c, int64_t ldc)
{
  checkCuda90Bug((int)m, (int)n, (int)k);
  at::cuda::blas::gemm<float>(transa, transb, m, n, k, alpha, a, lda, b, ldb, beta, c, ldc);
}

// In CUDA 8.0, definition of data types for sgemmex changed
#if CUDA_VERSION < 8000
#  define CUDA_R_16F CUBLAS_DATA_HALF
#endif

void THCudaBlas_Hgemm(THCState *state, char transa, char transb, int64_t m, int64_t n, int64_t k, at::Half alpha, at::Half *a, int64_t lda, at::Half *b, int64_t ldb, at::Half beta, at::Half *c, int64_t ldc)
{
  checkCuda90Bug((int)m, (int)n, (int)k);
  at::cuda::blas::gemm<at::Half>(transa, transb, m, n, k, alpha, a, lda, b, ldb, beta, c, ldc);
}

#ifdef __HIP_PLATFORM_HCC__
void THCudaBlas_Bgemm(THCState *state, char transa, char transb, int64_t m, int64_t n, int64_t k, at::BFloat16 alpha, at::BFloat16 *a, int64_t lda, at::BFloat16 *b, int64_t ldb, at::BFloat16 beta, at::BFloat16 *c, int64_t ldc)
{
  at::cuda::blas::gemm<at::BFloat16>(transa, transb, m, n, k, alpha, a, lda, b, ldb, beta, c, ldc);
}
#endif

void THCudaBlas_Dgemm(THCState *state, char transa, char transb, int64_t m, int64_t n, int64_t k, double alpha, double *a, int64_t lda, double *b, int64_t ldb, double beta, double *c, int64_t ldc)
{
  at::cuda::blas::gemm<double>(transa, transb, m, n, k, alpha, a, lda, b, ldb, beta, c, ldc);
<<<<<<< HEAD
}
=======
}

#if CUDA_VERSION >= 9010  || defined __HIP_PLATFORM_HCC__
void THCudaBlas_HgemmStridedBatched(THCState *state, char transa, char transb, int64_t m, int64_t n, int64_t k,
                             at::Half alpha, const at::Half *a, int64_t lda, int64_t strideA, const at::Half *b, int64_t ldb, int64_t strideB,
                             at::Half beta, at::Half *c, int64_t ldc, int64_t strideC, int64_t batchCount)
{
  at::globalContext().alertCuBLASConfigNotDeterministic();
  if( (m >= INT_MAX) || (n >= INT_MAX) || (k >= INT_MAX) || (lda >= INT_MAX)  || (ldb >= INT_MAX) || (ldc >= INT_MAX) || (batchCount >= INT_MAX) )

  {
    THError("Cublas_SgemmStridedBatched only supports m, n, k, lda, ldb, ldc, batchCount"
            "with the bound [val] <= %d", INT_MAX);
  }

  adjustLdLevel3(transa, transb, m, n, k, &lda, &ldb, &ldc);
  cublasOperation_t opa = convertTransToCublasOperation(transa);
  cublasOperation_t opb = convertTransToCublasOperation(transb);

  cublasHandle_t handle = at::cuda::getCurrentCUDABlasHandle();
  float fAlpha = alpha;
  float fBeta = beta;
#ifdef __HIP_PLATFORM_HCC__
  THCublasCheck(rocblas_gemm_strided_batched_ex(handle, opa, opb, (int)m, (int)n, (int)k,
                                   (void*)&fAlpha, a, rocblas_datatype_f16_r, (int)lda, strideA,
                                   b, rocblas_datatype_f16_r, (int)ldb, strideB,
                                   (void*)&fBeta, c, rocblas_datatype_f16_r, (int)ldc, strideC,
                                   c, rocblas_datatype_f16_r, (int)ldc, strideC,
                                   (int) batchCount, rocblas_datatype_f32_r, rocblas_gemm_algo_standard,
                                   0, 0));
#else
#if defined(CUDA_VERSION) && CUDA_VERSION < 11000
  // On CUDA versions prior to 11, users are required to set the math mode to CUBLAS_TENSOR_OP_MATH
  // manually to be able to use tensor cores for FP16. On CUDA 11, this is no longer required.
  THCublasCheck(cublasSetMathMode(handle, CUBLAS_TENSOR_OP_MATH));
#endif  // CUDA_VERSION < 11000 
  THCublasCheck(cublasGemmStridedBatchedEx(handle,
                                   opa, opb, (int)m, (int)n, (int)k,
                                   (void*)&fAlpha, a, CUDA_R_16F, (int)lda, strideA,
                                   b, CUDA_R_16F, (int)ldb, strideB,
                                   (void*)&fBeta, c, CUDA_R_16F, (int)ldc, strideC,
                                   (int)batchCount, CUDA_R_32F, CUBLAS_GEMM_DEFAULT_TENSOR_OP));
#if defined(CUDA_VERSION) && CUDA_VERSION < 11000
  // On CUDA versions prior to 11, users are required to set the math mode to CUBLAS_TENSOR_OP_MATH
  // manually to be able to use tensor cores for FP16. On CUDA 11, this is no longer required.
  THCublasCheck(cublasSetMathMode(handle, CUBLAS_DEFAULT_MATH));
#endif  // CUDA_VERSION < 11000
#endif // __HIP_PLATFORM_HCC__
}
#endif // CUDA_VERSION or __HIP_PLATFORM_HCC__

#ifdef __HIP_PLATFORM_HCC__
void THCudaBlas_BgemmStridedBatched(THCState *state, char transa, char transb, int64_t m, int64_t n, int64_t k,
                             at::BFloat16 alpha, const at::BFloat16 *a, int64_t lda, int64_t strideA, const at::BFloat16 *b, int64_t ldb, int64_t strideB,
                             at::BFloat16 beta, at::BFloat16 *c, int64_t ldc, int64_t strideC, int64_t batchCount)
{
  if( (m >= INT_MAX) || (n >= INT_MAX) || (k >= INT_MAX) || (lda >= INT_MAX)  || (ldb >= INT_MAX) || (ldc >= INT_MAX) || (batchCount >= INT_MAX) )

  {
    THError("Cublas_SgemmStridedBatched only supports m, n, k, lda, ldb, ldc, batchCount"
            "with the bound [val] <= %d", INT_MAX);
  }

  adjustLdLevel3(transa, transb, m, n, k, &lda, &ldb, &ldc);
  cublasOperation_t opa = convertTransToCublasOperation(transa);
  cublasOperation_t opb = convertTransToCublasOperation(transb);

  cublasHandle_t handle = at::cuda::getCurrentCUDABlasHandle();
  float fAlpha = alpha;
  float fBeta = beta;
  THCublasCheck(rocblas_gemm_strided_batched_ex(handle, opa, opb, (int)m, (int)n, (int)k,
                                   (void*)&fAlpha, a, rocblas_datatype_bf16_r, (int)lda, strideA,
                                   b, rocblas_datatype_bf16_r, (int)ldb, strideB,
                                   (void*)&fBeta, c, rocblas_datatype_bf16_r, (int)ldc, strideC,
                                   c, rocblas_datatype_bf16_r, (int)ldc, strideC,
                                   (int) batchCount, rocblas_datatype_f32_r, rocblas_gemm_algo_standard,
                                   0, 0, NULL, NULL));
}
#endif // __HIP_PLATFORM_HCC__

void THCudaBlas_SgemmBatched(THCState *state, char transa, char transb, int64_t m, int64_t n, int64_t k,
                             float alpha, const float *a[], int64_t lda, const float *b[], int64_t ldb,
                             float beta, float *c[], int64_t ldc, int64_t batchCount)
{
  at::globalContext().alertCuBLASConfigNotDeterministic();
  if( (m >= INT_MAX) || (n >= INT_MAX) || (k >= INT_MAX) || (lda >= INT_MAX)  || (ldb >= INT_MAX) || (ldc >= INT_MAX) || (batchCount >= INT_MAX) )
  {
    THError("Cublas_SgemmBatched only supports m, n, k, lda, ldb, ldc, batchCount"
            "with the bound [val] <= %d", INT_MAX);
  }

#ifdef __HIP_PLATFORM_HCC__

  const int64_t stridea = (transa == 'N' || transa == 'n') ? lda*k : lda*n;
  const int64_t strideb = (transb == 'N' || transb == 'n') ? ldb*n : ldb*k;
  const int64_t stridec = ldc*n;

  THCudaBlas_SgemmStridedBatched(state, transa, transb, m, n, k, alpha, *a, lda, stridea, *b, ldb, strideb, beta, *c, ldc, stridec, batchCount);

#else

  adjustLdLevel3(transa, transb, m, n, k, &lda, &ldb, &ldc);
  cublasOperation_t opa = convertTransToCublasOperation(transa);
  cublasOperation_t opb = convertTransToCublasOperation(transb);

  cublasHandle_t handle = at::cuda::getCurrentCUDABlasHandle();
  THCublasCheck(cublasSgemmBatched(handle,
                                   opa, opb, (int)m, (int)n, (int)k,
                                   &alpha, a, (int)lda, b, (int)ldb, &beta, c, (int)ldc,
                                   (int)batchCount));
#endif
}

#if CUDA_VERSION >= 8000 || defined __HIP_PLATFORM_HCC__
void THCudaBlas_SgemmStridedBatched(THCState *state, char transa, char transb, int64_t m, int64_t n, int64_t k,
                             float alpha, const float *a, int64_t lda, int64_t strideA, const float *b, int64_t ldb, int64_t strideB,
                             float beta, float *c, int64_t ldc, int64_t strideC, int64_t batchCount)
{
  at::globalContext().alertCuBLASConfigNotDeterministic();
  if( (m >= INT_MAX) || (n >= INT_MAX) || (k >= INT_MAX) || (lda >= INT_MAX)  || (ldb >= INT_MAX) || (ldc >= INT_MAX) || (batchCount >= INT_MAX) )

  {
    THError("Cublas_SgemmStridedBatched only supports m, n, k, lda, ldb, ldc, batchCount"
            "with the bound [val] <= %d", INT_MAX);
  }

  adjustLdLevel3(transa, transb, m, n, k, &lda, &ldb, &ldc);
  cublasOperation_t opa = convertTransToCublasOperation(transa);
  cublasOperation_t opb = convertTransToCublasOperation(transb);

  cublasHandle_t handle = at::cuda::getCurrentCUDABlasHandle();
  THCublasCheck(cublasSgemmStridedBatched(handle,
                                   opa, opb, (int)m, (int)n, (int)k,
                                   &alpha, a, (int)lda, strideA, b, (int)ldb, strideB, &beta, c, (int)ldc, strideC,
                                   (int)batchCount));
}
#endif

void THCudaBlas_DgemmBatched(THCState *state, char transa, char transb, int64_t m, int64_t n, int64_t k,
                             double alpha, const double *a[], int64_t lda, const double *b[], int64_t ldb,
                             double beta, double *c[], int64_t ldc, int64_t batchCount)
{
  at::globalContext().alertCuBLASConfigNotDeterministic();
  if( (m >= INT_MAX) || (n >= INT_MAX) || (k >= INT_MAX) || (lda >= INT_MAX)  || (ldb >= INT_MAX) || (ldc >= INT_MAX) || (batchCount >= INT_MAX) )
  {
    THError("Cublas_DgemmBatched only supports m, n, k, lda, ldb, ldc, batchCount"
            "with the bound [val] <= %d", INT_MAX);
  }

#ifdef __HIP_PLATFORM_HCC__

  const int64_t stridea = (transa == 'N' || transa == 'n') ? lda*k : lda*n;
  const int64_t strideb = (transb == 'N' || transb == 'n') ? ldb*n : ldb*k;
  const int64_t stridec = ldc*n;

  THCudaBlas_DgemmStridedBatched(state, transa, transb, m, n, k, alpha, *a, lda, stridea, *b, ldb, strideb, beta, *c, ldc, stridec, batchCount);

#else

  adjustLdLevel3(transa, transb, m, n, k, &lda, &ldb, &ldc);
  cublasOperation_t opa = convertTransToCublasOperation(transa);
  cublasOperation_t opb = convertTransToCublasOperation(transb);

  cublasHandle_t handle = at::cuda::getCurrentCUDABlasHandle();
  THCublasCheck(cublasDgemmBatched(handle,
                                   opa, opb, (int)m, (int)n, (int)k,
                                   &alpha, a, (int)lda, b, (int)ldb, &beta, c, (int)ldc,
                                   (int)batchCount));
#endif
}

#if CUDA_VERSION >= 8000 || defined __HIP_PLATFORM_HCC__
void THCudaBlas_DgemmStridedBatched(THCState *state, char transa, char transb, int64_t m, int64_t n, int64_t k,
                             double alpha, const double *a, int64_t lda, int64_t strideA, const double *b, int64_t ldb, int64_t strideB,
                             double beta, double *c, int64_t ldc, int64_t strideC, int64_t batchCount)
{
  at::globalContext().alertCuBLASConfigNotDeterministic();
  if( (m >= INT_MAX) || (n >= INT_MAX) || (k >= INT_MAX) || (lda >= INT_MAX)  || (ldb >= INT_MAX) || (ldc >= INT_MAX) || (batchCount >= INT_MAX) )
  {
    THError("Cublas_DgemmBatched only supports m, n, k, lda, ldb, ldc, batchCount"
            "with the bound [val] <= %d", INT_MAX);
  }

  adjustLdLevel3(transa, transb, m, n, k, &lda, &ldb, &ldc);
  cublasOperation_t opa = convertTransToCublasOperation(transa);
  cublasOperation_t opb = convertTransToCublasOperation(transb);

  cublasHandle_t handle = at::cuda::getCurrentCUDABlasHandle();
  THCublasCheck(cublasDgemmStridedBatched(handle,
                                   opa, opb, (int)m, (int)n, (int)k,
                                   &alpha, a, (int)lda, strideA, b, (int)ldb, strideB, &beta, c, (int)ldc, strideC,
                                   (int)batchCount));
}
#endif
>>>>>>> 73351ee9
<|MERGE_RESOLUTION|>--- conflicted
+++ resolved
@@ -11,92 +11,14 @@
 #include <hip/hip_version.h>
 #endif
 
-/* Level 2 */
-
-void adjustLdLevel2(int64_t m, int64_t n, int64_t *lda)
-{
-  // Note: leading dimensions generally are checked that they are > 0 and at least as big the result
-  // requires (even if the value won't be used).
-  // TODO: why does Level3 check trans but this doesn't?
-  if (n <= 1)
-    *lda = std::max<int64_t>(m, 1);
-}
-
-void THCudaBlas_Sger(THCState *state, int64_t m, int64_t n, float alpha, float *x, int64_t incx, float *y, int64_t incy, float *a, int64_t lda)
-{
-  adjustLdLevel2(m, n, &lda);
-
-  if( (m <= INT_MAX) && (n <= INT_MAX) && (lda <= INT_MAX)  && (incx <= INT_MAX) && (incy <= INT_MAX) )
-    {
-      int i_m = (int)m;
-      int i_n = (int)n;
-      int i_lda = (int)lda;
-      int i_incx = (int)incx;
-      int i_incy = (int)incy;
-
-      cublasHandle_t handle = at::cuda::getCurrentCUDABlasHandle();
-      THCublasCheck(cublasSger(handle, i_m, i_n, &alpha, x, i_incx, y, i_incy, a, i_lda));
-      return;
-    }
-  THError("Cublas_Sger only supports m, n, lda, incx, incy"
-          "with the bound [val] <= %d", INT_MAX);
-}
-
-void THCudaBlas_Dger(THCState *state, int64_t m, int64_t n, double alpha, double *x, int64_t incx, double *y, int64_t incy, double *a, int64_t lda)
-{
-  adjustLdLevel2(m, n, &lda);
-
-  if( (m <= INT_MAX) && (n <= INT_MAX) && (lda <= INT_MAX)  && (incx <= INT_MAX) && (incy <= INT_MAX) )
-    {
-      int i_m = (int)m;
-      int i_n = (int)n;
-      int i_lda = (int)lda;
-      int i_incx = (int)incx;
-      int i_incy = (int)incy;
-
-      cublasHandle_t handle = at::cuda::getCurrentCUDABlasHandle();
-      THCublasCheck(cublasDger(handle, i_m, i_n, &alpha, x, i_incx, y, i_incy, a, i_lda));
-      return;
-    }
-  THError("Cublas_Dger only supports m, n, lda, incx, incy"
-          "with the bound [val] <= %d", INT_MAX);
-}
-
-// Check https://github.com/pytorch/pytorch/issues/22078
-// for information about the bug. We don't know the exact conditions that trigger it,
-// but using Sgemm or Hgemm on Maxwell or Pascal seems to be a
-// necessary condition.
-static void checkCuda90Bug(int i_m, int i_n, int i_k)
-{
-#if CUDA_VERSION < 9200 && CUDA_VERSION >= 9000
-  static std::once_flag alreadyWarned;
-  const int LIMIT = 1 << 21;
-  if (i_m > LIMIT || i_n > LIMIT || i_k > LIMIT) {
-    cudaDeviceProp* prop = at::cuda::getCurrentDeviceProperties();
-    if (prop->major == 5 || prop->major == 6) {
-      std::call_once(alreadyWarned, []() {
-        TORCH_WARN("Matrix multiplication for dimensions larger than 2^21 has known bugs on your combination of CUDA version and device type. Please consider upgrading to CUDA 9.2 or later.");
-      });
-    }
-  }
-#endif
-}
-
 /* Level 3 */
 void THCudaBlas_Sgemm(THCState *state, char transa, char transb, int64_t m, int64_t n, int64_t k, float alpha, float *a, int64_t lda, float *b, int64_t ldb, float beta, float *c, int64_t ldc)
 {
-  checkCuda90Bug((int)m, (int)n, (int)k);
   at::cuda::blas::gemm<float>(transa, transb, m, n, k, alpha, a, lda, b, ldb, beta, c, ldc);
 }
 
-// In CUDA 8.0, definition of data types for sgemmex changed
-#if CUDA_VERSION < 8000
-#  define CUDA_R_16F CUBLAS_DATA_HALF
-#endif
-
 void THCudaBlas_Hgemm(THCState *state, char transa, char transb, int64_t m, int64_t n, int64_t k, at::Half alpha, at::Half *a, int64_t lda, at::Half *b, int64_t ldb, at::Half beta, at::Half *c, int64_t ldc)
 {
-  checkCuda90Bug((int)m, (int)n, (int)k);
   at::cuda::blas::gemm<at::Half>(transa, transb, m, n, k, alpha, a, lda, b, ldb, beta, c, ldc);
 }
 
@@ -110,201 +32,4 @@
 void THCudaBlas_Dgemm(THCState *state, char transa, char transb, int64_t m, int64_t n, int64_t k, double alpha, double *a, int64_t lda, double *b, int64_t ldb, double beta, double *c, int64_t ldc)
 {
   at::cuda::blas::gemm<double>(transa, transb, m, n, k, alpha, a, lda, b, ldb, beta, c, ldc);
-<<<<<<< HEAD
-}
-=======
-}
-
-#if CUDA_VERSION >= 9010  || defined __HIP_PLATFORM_HCC__
-void THCudaBlas_HgemmStridedBatched(THCState *state, char transa, char transb, int64_t m, int64_t n, int64_t k,
-                             at::Half alpha, const at::Half *a, int64_t lda, int64_t strideA, const at::Half *b, int64_t ldb, int64_t strideB,
-                             at::Half beta, at::Half *c, int64_t ldc, int64_t strideC, int64_t batchCount)
-{
-  at::globalContext().alertCuBLASConfigNotDeterministic();
-  if( (m >= INT_MAX) || (n >= INT_MAX) || (k >= INT_MAX) || (lda >= INT_MAX)  || (ldb >= INT_MAX) || (ldc >= INT_MAX) || (batchCount >= INT_MAX) )
-
-  {
-    THError("Cublas_SgemmStridedBatched only supports m, n, k, lda, ldb, ldc, batchCount"
-            "with the bound [val] <= %d", INT_MAX);
-  }
-
-  adjustLdLevel3(transa, transb, m, n, k, &lda, &ldb, &ldc);
-  cublasOperation_t opa = convertTransToCublasOperation(transa);
-  cublasOperation_t opb = convertTransToCublasOperation(transb);
-
-  cublasHandle_t handle = at::cuda::getCurrentCUDABlasHandle();
-  float fAlpha = alpha;
-  float fBeta = beta;
-#ifdef __HIP_PLATFORM_HCC__
-  THCublasCheck(rocblas_gemm_strided_batched_ex(handle, opa, opb, (int)m, (int)n, (int)k,
-                                   (void*)&fAlpha, a, rocblas_datatype_f16_r, (int)lda, strideA,
-                                   b, rocblas_datatype_f16_r, (int)ldb, strideB,
-                                   (void*)&fBeta, c, rocblas_datatype_f16_r, (int)ldc, strideC,
-                                   c, rocblas_datatype_f16_r, (int)ldc, strideC,
-                                   (int) batchCount, rocblas_datatype_f32_r, rocblas_gemm_algo_standard,
-                                   0, 0));
-#else
-#if defined(CUDA_VERSION) && CUDA_VERSION < 11000
-  // On CUDA versions prior to 11, users are required to set the math mode to CUBLAS_TENSOR_OP_MATH
-  // manually to be able to use tensor cores for FP16. On CUDA 11, this is no longer required.
-  THCublasCheck(cublasSetMathMode(handle, CUBLAS_TENSOR_OP_MATH));
-#endif  // CUDA_VERSION < 11000 
-  THCublasCheck(cublasGemmStridedBatchedEx(handle,
-                                   opa, opb, (int)m, (int)n, (int)k,
-                                   (void*)&fAlpha, a, CUDA_R_16F, (int)lda, strideA,
-                                   b, CUDA_R_16F, (int)ldb, strideB,
-                                   (void*)&fBeta, c, CUDA_R_16F, (int)ldc, strideC,
-                                   (int)batchCount, CUDA_R_32F, CUBLAS_GEMM_DEFAULT_TENSOR_OP));
-#if defined(CUDA_VERSION) && CUDA_VERSION < 11000
-  // On CUDA versions prior to 11, users are required to set the math mode to CUBLAS_TENSOR_OP_MATH
-  // manually to be able to use tensor cores for FP16. On CUDA 11, this is no longer required.
-  THCublasCheck(cublasSetMathMode(handle, CUBLAS_DEFAULT_MATH));
-#endif  // CUDA_VERSION < 11000
-#endif // __HIP_PLATFORM_HCC__
-}
-#endif // CUDA_VERSION or __HIP_PLATFORM_HCC__
-
-#ifdef __HIP_PLATFORM_HCC__
-void THCudaBlas_BgemmStridedBatched(THCState *state, char transa, char transb, int64_t m, int64_t n, int64_t k,
-                             at::BFloat16 alpha, const at::BFloat16 *a, int64_t lda, int64_t strideA, const at::BFloat16 *b, int64_t ldb, int64_t strideB,
-                             at::BFloat16 beta, at::BFloat16 *c, int64_t ldc, int64_t strideC, int64_t batchCount)
-{
-  if( (m >= INT_MAX) || (n >= INT_MAX) || (k >= INT_MAX) || (lda >= INT_MAX)  || (ldb >= INT_MAX) || (ldc >= INT_MAX) || (batchCount >= INT_MAX) )
-
-  {
-    THError("Cublas_SgemmStridedBatched only supports m, n, k, lda, ldb, ldc, batchCount"
-            "with the bound [val] <= %d", INT_MAX);
-  }
-
-  adjustLdLevel3(transa, transb, m, n, k, &lda, &ldb, &ldc);
-  cublasOperation_t opa = convertTransToCublasOperation(transa);
-  cublasOperation_t opb = convertTransToCublasOperation(transb);
-
-  cublasHandle_t handle = at::cuda::getCurrentCUDABlasHandle();
-  float fAlpha = alpha;
-  float fBeta = beta;
-  THCublasCheck(rocblas_gemm_strided_batched_ex(handle, opa, opb, (int)m, (int)n, (int)k,
-                                   (void*)&fAlpha, a, rocblas_datatype_bf16_r, (int)lda, strideA,
-                                   b, rocblas_datatype_bf16_r, (int)ldb, strideB,
-                                   (void*)&fBeta, c, rocblas_datatype_bf16_r, (int)ldc, strideC,
-                                   c, rocblas_datatype_bf16_r, (int)ldc, strideC,
-                                   (int) batchCount, rocblas_datatype_f32_r, rocblas_gemm_algo_standard,
-                                   0, 0, NULL, NULL));
-}
-#endif // __HIP_PLATFORM_HCC__
-
-void THCudaBlas_SgemmBatched(THCState *state, char transa, char transb, int64_t m, int64_t n, int64_t k,
-                             float alpha, const float *a[], int64_t lda, const float *b[], int64_t ldb,
-                             float beta, float *c[], int64_t ldc, int64_t batchCount)
-{
-  at::globalContext().alertCuBLASConfigNotDeterministic();
-  if( (m >= INT_MAX) || (n >= INT_MAX) || (k >= INT_MAX) || (lda >= INT_MAX)  || (ldb >= INT_MAX) || (ldc >= INT_MAX) || (batchCount >= INT_MAX) )
-  {
-    THError("Cublas_SgemmBatched only supports m, n, k, lda, ldb, ldc, batchCount"
-            "with the bound [val] <= %d", INT_MAX);
-  }
-
-#ifdef __HIP_PLATFORM_HCC__
-
-  const int64_t stridea = (transa == 'N' || transa == 'n') ? lda*k : lda*n;
-  const int64_t strideb = (transb == 'N' || transb == 'n') ? ldb*n : ldb*k;
-  const int64_t stridec = ldc*n;
-
-  THCudaBlas_SgemmStridedBatched(state, transa, transb, m, n, k, alpha, *a, lda, stridea, *b, ldb, strideb, beta, *c, ldc, stridec, batchCount);
-
-#else
-
-  adjustLdLevel3(transa, transb, m, n, k, &lda, &ldb, &ldc);
-  cublasOperation_t opa = convertTransToCublasOperation(transa);
-  cublasOperation_t opb = convertTransToCublasOperation(transb);
-
-  cublasHandle_t handle = at::cuda::getCurrentCUDABlasHandle();
-  THCublasCheck(cublasSgemmBatched(handle,
-                                   opa, opb, (int)m, (int)n, (int)k,
-                                   &alpha, a, (int)lda, b, (int)ldb, &beta, c, (int)ldc,
-                                   (int)batchCount));
-#endif
-}
-
-#if CUDA_VERSION >= 8000 || defined __HIP_PLATFORM_HCC__
-void THCudaBlas_SgemmStridedBatched(THCState *state, char transa, char transb, int64_t m, int64_t n, int64_t k,
-                             float alpha, const float *a, int64_t lda, int64_t strideA, const float *b, int64_t ldb, int64_t strideB,
-                             float beta, float *c, int64_t ldc, int64_t strideC, int64_t batchCount)
-{
-  at::globalContext().alertCuBLASConfigNotDeterministic();
-  if( (m >= INT_MAX) || (n >= INT_MAX) || (k >= INT_MAX) || (lda >= INT_MAX)  || (ldb >= INT_MAX) || (ldc >= INT_MAX) || (batchCount >= INT_MAX) )
-
-  {
-    THError("Cublas_SgemmStridedBatched only supports m, n, k, lda, ldb, ldc, batchCount"
-            "with the bound [val] <= %d", INT_MAX);
-  }
-
-  adjustLdLevel3(transa, transb, m, n, k, &lda, &ldb, &ldc);
-  cublasOperation_t opa = convertTransToCublasOperation(transa);
-  cublasOperation_t opb = convertTransToCublasOperation(transb);
-
-  cublasHandle_t handle = at::cuda::getCurrentCUDABlasHandle();
-  THCublasCheck(cublasSgemmStridedBatched(handle,
-                                   opa, opb, (int)m, (int)n, (int)k,
-                                   &alpha, a, (int)lda, strideA, b, (int)ldb, strideB, &beta, c, (int)ldc, strideC,
-                                   (int)batchCount));
-}
-#endif
-
-void THCudaBlas_DgemmBatched(THCState *state, char transa, char transb, int64_t m, int64_t n, int64_t k,
-                             double alpha, const double *a[], int64_t lda, const double *b[], int64_t ldb,
-                             double beta, double *c[], int64_t ldc, int64_t batchCount)
-{
-  at::globalContext().alertCuBLASConfigNotDeterministic();
-  if( (m >= INT_MAX) || (n >= INT_MAX) || (k >= INT_MAX) || (lda >= INT_MAX)  || (ldb >= INT_MAX) || (ldc >= INT_MAX) || (batchCount >= INT_MAX) )
-  {
-    THError("Cublas_DgemmBatched only supports m, n, k, lda, ldb, ldc, batchCount"
-            "with the bound [val] <= %d", INT_MAX);
-  }
-
-#ifdef __HIP_PLATFORM_HCC__
-
-  const int64_t stridea = (transa == 'N' || transa == 'n') ? lda*k : lda*n;
-  const int64_t strideb = (transb == 'N' || transb == 'n') ? ldb*n : ldb*k;
-  const int64_t stridec = ldc*n;
-
-  THCudaBlas_DgemmStridedBatched(state, transa, transb, m, n, k, alpha, *a, lda, stridea, *b, ldb, strideb, beta, *c, ldc, stridec, batchCount);
-
-#else
-
-  adjustLdLevel3(transa, transb, m, n, k, &lda, &ldb, &ldc);
-  cublasOperation_t opa = convertTransToCublasOperation(transa);
-  cublasOperation_t opb = convertTransToCublasOperation(transb);
-
-  cublasHandle_t handle = at::cuda::getCurrentCUDABlasHandle();
-  THCublasCheck(cublasDgemmBatched(handle,
-                                   opa, opb, (int)m, (int)n, (int)k,
-                                   &alpha, a, (int)lda, b, (int)ldb, &beta, c, (int)ldc,
-                                   (int)batchCount));
-#endif
-}
-
-#if CUDA_VERSION >= 8000 || defined __HIP_PLATFORM_HCC__
-void THCudaBlas_DgemmStridedBatched(THCState *state, char transa, char transb, int64_t m, int64_t n, int64_t k,
-                             double alpha, const double *a, int64_t lda, int64_t strideA, const double *b, int64_t ldb, int64_t strideB,
-                             double beta, double *c, int64_t ldc, int64_t strideC, int64_t batchCount)
-{
-  at::globalContext().alertCuBLASConfigNotDeterministic();
-  if( (m >= INT_MAX) || (n >= INT_MAX) || (k >= INT_MAX) || (lda >= INT_MAX)  || (ldb >= INT_MAX) || (ldc >= INT_MAX) || (batchCount >= INT_MAX) )
-  {
-    THError("Cublas_DgemmBatched only supports m, n, k, lda, ldb, ldc, batchCount"
-            "with the bound [val] <= %d", INT_MAX);
-  }
-
-  adjustLdLevel3(transa, transb, m, n, k, &lda, &ldb, &ldc);
-  cublasOperation_t opa = convertTransToCublasOperation(transa);
-  cublasOperation_t opb = convertTransToCublasOperation(transb);
-
-  cublasHandle_t handle = at::cuda::getCurrentCUDABlasHandle();
-  THCublasCheck(cublasDgemmStridedBatched(handle,
-                                   opa, opb, (int)m, (int)n, (int)k,
-                                   &alpha, a, (int)lda, strideA, b, (int)ldb, strideB, &beta, c, (int)ldc, strideC,
-                                   (int)batchCount));
-}
-#endif
->>>>>>> 73351ee9
+}